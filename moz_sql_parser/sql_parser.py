--- conflicted
+++ resolved
@@ -66,11 +66,8 @@
     "group by",
     "having",
     "in",
-<<<<<<< HEAD
+    "inner join",
     "not in",
-=======
-    "inner join",
->>>>>>> b8bf2813
     "is",
     "limit",
     "offset",
