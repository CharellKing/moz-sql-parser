--- conflicted
+++ resolved
@@ -138,15 +138,11 @@
             method = getattr(self, attr)
             return method(value)
 
-<<<<<<< HEAD
         # treat as regular function call
         if isinstance(value, dict) and len(value) == 0:
             return key.upper() + "()"  # NOT SURE IF AN EMPTY dict SHOULD BE DELT WITH HERE, OR IN self.dispatch()
         else:
             return '{0}({1})'.format(key.upper(), self.dispatch(value))
-=======
-        return '{0}({1})'.format(key.upper(), self.dispatch(value))
->>>>>>> d6078c1c
 
     def _exists(self, value):
         return '{0} IS NOT NULL'.format(self.dispatch(value))
