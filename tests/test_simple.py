--- conflicted
+++ resolved
@@ -449,7 +449,24 @@
                     {'join': 't2', 'using': 'id'}]}
         self.assertEqual(result, expected)
 
-<<<<<<< HEAD
+    def test_where_between(self):
+        result = parse("SELECT a FROM dual WHERE a BETWEEN 1 and 2")
+        expected = {
+            "select": {"value": "a"},
+            "from": "dual",
+            "where": {"between": ["a", 1, 2]}
+        }
+        self.assertEqual(result, expected)
+
+    def test_where_not_between(self):
+        result = parse("SELECT a FROM dual WHERE a NOT BETWEEN 1 and 2")
+        expected = {
+            "select": {"value": "a"},
+            "from": "dual",
+            "where": {"not between": ["a", 1, 2]}
+        }
+        self.assertEqual(result, expected)
+
     def test_select_from_select(self):
         result = parse("SELECT b.a FROM ( SELECT 2 AS a ) b")
         expected = {
@@ -461,22 +478,3 @@
         }
         self.assertEqual(result, expected)
 
-=======
-    def test_where_between(self):
-        result = parse("SELECT a FROM dual WHERE a BETWEEN 1 and 2")
-        expected = {
-            "select": {"value": "a"},
-            "from": "dual",
-            "where": {"between": ["a", 1, 2]}
-        }
-        self.assertEqual(result, expected)
-
-    def test_where_not_between(self):
-        result = parse("SELECT a FROM dual WHERE a NOT BETWEEN 1 and 2")
-        expected = {
-            "select": {"value": "a"},
-            "from": "dual",
-            "where": {"not between": ["a", 1, 2]}
-        }
-        self.assertEqual(result, expected)
->>>>>>> 206ba396
