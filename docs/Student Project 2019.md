--- conflicted
+++ resolved
@@ -19,24 +19,16 @@
 
 The language specification for infix operators uses too much stack space. To reduce this stack space, the operators (and their operands) should be parsed as an alternating sequence of operators and operands, with some post-processing to assemble the parse tree in precedence order.
 
-<<<<<<< HEAD
 I do not like this solution because it is working around `pyparsing` rather than with it. The grammar gets complicated, without doing any more. Plus, this type of solution can be made to work in general, for the benefit of others. 
-=======
-I do not like this solution because it is working around `pyparsing` rather than with it.  The grammar get complicated, without doing any more.  Plus, this type of solution can be made to work in general, for the benefit of others
->>>>>>> 206ba396
+
 
 ### The pyparsing infixNotation is busted
 
 The problem is caused by [infixNotation in the pyparsing library](https://github.com/pyparsing/pyparsing/issues/26).  If we fix pyparsing's infixNotation method, much like we would have fixed `moz-sql-parser`, then we can gain all the same benefits, while benefiting others who use pyparsing.
 
 This is more work, as the pyparsing library will require some refactoring to track more context on the alternating operators/operands for later tree assembly.
-<<<<<<< HEAD
  
 I *think* this is the most pragmatic solution, but it may just defer the inevitable O(2^N) parsing problems; which will show up in some other parsing sequence; leaving `moz-sql-parser` still slow on "complex" SQL.  
-=======
-
-I *think* this is the most pragmatic solution, but it may just defer the inevitable O(2^N) parsing problems; which will show up in some other parsing sequence; leaving `moz-sql-parser` to still be slow on "complex" SQL.
->>>>>>> 206ba396
 
 ### Backtrack parsers have inherent O(2^n) issues
 
@@ -53,12 +45,9 @@
 
 * Fork pyparsing code, use it as a basis for your work
 * Write prototype parser re-writer to remove left recursion, including the "book keeping" required to assemble final parse tree **this is the hard part**
-<<<<<<< HEAD
 * At this point we have a better parser.
 * Split up project into a number of refactoring PRs for pyparsing project; separating the many DSL features from the core parsing logic; merging the fork back into pyparsing.
-=======
-* Split up project into a number of refactoring PRs for pyparsing project; separating the many DSL features from the core parsing logic.
-* One final PR that will replace the old parser with the new one
+* One final PR to pyparsing that will replace the old parser with the new one
 
 
 ## Problem 2
@@ -68,7 +57,6 @@
 ## Solutions for Problem 2
 
 There are probably multiple areas where the runtime can be improved; here are a few options:
->>>>>>> 206ba396
 
 ### Solve problem 1
 The solutions for problem 1 may also improve the runtime for parsing, at least for more simple SQL statements.
